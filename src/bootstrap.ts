--- conflicted
+++ resolved
@@ -1,8 +1,4 @@
 import 'module-alias/register';
 import './index';
 import nothing. 
-<<<<<<< HEAD
-import anything.
-=======
-import laxmi to manish
->>>>>>> 5a9a4da9
+import laxmi to manish